--- conflicted
+++ resolved
@@ -44,7 +44,6 @@
 
 //InitializeManager -
 func InitializeManager(c *cli.Context) (*CFMgmt, error) {
-	var err error
 	configDir := getConfigDir(c)
 	sysDomain := c.String(getFlag(systemDomain))
 	user := c.String(getFlag(userID))
@@ -56,16 +55,12 @@
 	if sysDomain == "" ||
 		user == "" ||
 		secret == "" {
-<<<<<<< HEAD
-		return nil, fmt.Errorf("must set system-domain, user-id, password, client-secret properties")
-=======
-		err = fmt.Errorf("must set system-domain, user-id, client-secret properties")
-		return nil, err
->>>>>>> 8c329a82
+		return nil, fmt.Errorf("must set system-domain, user-id, client-secret properties")
 	}
 
 	cfg := config.NewManager(configDir)
 	var cfToken, uaacToken string
+	var err error
 	cfMgmt := &CFMgmt{}
 	cfMgmt.LdapBindPwd = ldapPwd
 	cfMgmt.PeekDeletion = peek
@@ -77,11 +72,6 @@
 		return nil, err
 	}
 	cfMgmt.UaacToken = uaacToken
-<<<<<<< HEAD
-	cfMgmt.SystemDomain = sysDomain
-	cfMgmt.OrgManager = organization.NewManager(sysDomain, cfToken, uaacToken, cfg)
-	cfMgmt.SpaceManager = space.NewManager(sysDomain, cfToken, uaacToken, cfg)
-=======
 	cfMgmt.UAACManager = uaac.NewManager(sysDomain, uaacToken)
 
 	if pwd != "" {
@@ -94,9 +84,8 @@
 		cfToken = uaacToken
 		cfMgmt.CloudController = cloudcontroller.NewManager(fmt.Sprintf("https://api.%s", cfMgmt.SystemDomain), uaacToken)
 	}
-	cfMgmt.OrgManager = organization.NewManager(sysDomain, cfToken, uaacToken)
-	cfMgmt.SpaceManager = space.NewManager(sysDomain, cfToken, uaacToken)
->>>>>>> 8c329a82
+	cfMgmt.OrgManager = organization.NewManager(sysDomain, cfToken, uaacToken, cfg)
+	cfMgmt.SpaceManager = space.NewManager(sysDomain, cfToken, uaacToken, cfg)
 	cfMgmt.ConfigManager = config.NewManager(configDir)
 
 	return cfMgmt, nil
