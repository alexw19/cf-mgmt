package organization

import (
	"fmt"

	"github.com/pivotalservices/cf-mgmt/cloudcontroller"
	"github.com/pivotalservices/cf-mgmt/config"
	"github.com/pivotalservices/cf-mgmt/ldap"
	"github.com/pivotalservices/cf-mgmt/uaac"
	"github.com/pivotalservices/cf-mgmt/utils"
	"github.com/xchapter7x/lo"
)

<<<<<<< HEAD
func NewManager(sysDomain, token, uaacToken string, cfg config.Reader) Manager {
=======
//DefaultProtectedOrgs - map of orgs that should be protected
var DefaultProtectedOrgs = map[string]bool{
	"system":                  true,
	"p-spring-cloud-services": true,
	"splunk-nozzle-org":       true,
}

//NewManager -
func NewManager(sysDomain, token, uaacToken string) (mgr Manager) {

>>>>>>> 8c329a82
	cloudController := cloudcontroller.NewManager(fmt.Sprintf("https://api.%s", sysDomain), token)
	ldapMgr := ldap.NewManager()
	uaacMgr := uaac.NewManager(sysDomain, uaacToken)
	UserMgr := NewUserManager(cloudController, ldapMgr, uaacMgr)

	return &DefaultOrgManager{
		Cfg:             cfg,
		CloudController: cloudController,
		UAACMgr:         uaacMgr,
		UtilsMgr:        utils.NewDefaultManager(),
		LdapMgr:         ldapMgr,
		UserMgr:         UserMgr,
	}
}

//CreateQuotas -
func (m *DefaultOrgManager) CreateQuotas() error {
	orgs, err := m.Cfg.GetOrgConfigs()
	if err != nil {
		return err
	}

	quotas, err := m.CloudController.ListAllOrgQuotas()
	if err != nil {
		return err
	}

	for _, input := range orgs {
		if !input.EnableOrgQuota {
			continue
		}

		org, err := m.FindOrg(input.Org)
		if err != nil {
			return err
		}
		quotaName := org.Entity.Name
		quota := cloudcontroller.QuotaEntity{
			Name:                    quotaName,
			MemoryLimit:             input.MemoryLimit,
			InstanceMemoryLimit:     input.InstanceMemoryLimit,
			TotalRoutes:             input.TotalRoutes,
			TotalServices:           input.TotalServices,
			PaidServicePlansAllowed: input.PaidServicePlansAllowed,
			TotalPrivateDomains:     input.TotalPrivateDomains,
			TotalReservedRoutePorts: input.TotalReservedRoutePorts,
			TotalServiceKeys:        input.TotalServiceKeys,
			AppInstanceLimit:        input.AppInstanceLimit,
		}
		if quotaGUID, ok := quotas[quotaName]; ok {
			lo.G.Info("Updating quota", quotaName)

			if err = m.CloudController.UpdateQuota(quotaGUID, quota); err != nil {
				return err
			}
			lo.G.Info("Assigning", quotaName, "to", org.Entity.Name)
			if err = m.CloudController.AssignQuotaToOrg(org.MetaData.GUID, quotaGUID); err != nil {
				return err
			}
		} else {
			lo.G.Info("Creating quota", quotaName)
			targetQuotaGUID, err := m.CloudController.CreateQuota(quota)
			if err != nil {
				return err
			}
			lo.G.Info("Assigning", quotaName, "to", org.Entity.Name)
			if err := m.CloudController.AssignQuotaToOrg(org.MetaData.GUID, targetQuotaGUID); err != nil {
				return err
			}
		}
	}
	return nil
}

func (m *DefaultOrgManager) GetOrgGUID(orgName string) (string, error) {
	org, err := m.FindOrg(orgName)
	if err != nil {
		return "", err
	}
	return org.MetaData.GUID, nil
}

//CreateOrgs -
func (m *DefaultOrgManager) CreateOrgs() error {
	desiredOrgs, err := m.Cfg.GetOrgConfigs()
	if err != nil {
		return err
	}

	currentOrgs, err := m.CloudController.ListOrgs()
	if err != nil {
		return err
	}

	for _, org := range desiredOrgs {
		if doesOrgExist(org.Org, currentOrgs) {
			lo.G.Infof("[%s] org already exists", org)
			continue
		}
		lo.G.Infof("Creating [%s] org", org)
		if err := m.CloudController.CreateOrg(org.Org); err != nil {
			return err
		}
	}
	return nil
}

func (m *DefaultOrgManager) CreatePrivateDomains() error {
	orgConfigs, err := m.Cfg.GetOrgConfigs()
	if err != nil {
		lo.G.Error(err)
		return err
	}

	orgs, err := m.CloudController.ListOrgs()
	if err != nil {
		return err
	}
	allPrivateDomains, err := m.CloudController.ListAllPrivateDomains()
	if err != nil {
		return err
	}
	for _, orgConfig := range orgConfigs {
		orgGUID, err := m.getOrgGUID(orgs, orgConfig.Org)
		if err != nil {
			return err
		}
		privateDomainMap := make(map[string]string)
		for _, privateDomain := range orgConfig.PrivateDomains {
			if existingOrgGUID, ok := allPrivateDomains[privateDomain]; ok {
				if orgGUID != existingOrgGUID {
					existingOrgName, _ := m.getOrgName(orgs, existingOrgGUID)
					msg := fmt.Sprintf("Private Domain %s already exists in org [%s]", privateDomain, existingOrgName)
					lo.G.Error(msg)
					return fmt.Errorf(msg)
				}
				lo.G.Infof("Private Domain %s already exists for Org %s", privateDomain, orgConfig.Org)
			} else {
				lo.G.Infof("Creating Private Domain %s for Org %s", privateDomain, orgConfig.Org)
				err = m.CloudController.CreatePrivateDomain(orgGUID, privateDomain)
				if err != nil {
					return err
				}
				allPrivateDomains[privateDomain] = orgGUID
			}
			privateDomainMap[privateDomain] = privateDomain
		}

		if orgConfig.RemovePrivateDomains {
			lo.G.Infof("Looking for private domains to remove for org [%s]", orgConfig.Org)
			orgPrivateDomains, err := m.CloudController.ListOrgPrivateDomains(orgGUID)
			if err != nil {
				return err
			}
			for existingPrivateDomain, privateDomainGUID := range orgPrivateDomains {
				if _, ok := privateDomainMap[existingPrivateDomain]; !ok {
					lo.G.Infof("Removing Private Domain %s for Org %s", existingPrivateDomain, orgConfig.Org)
					err = m.CloudController.DeletePrivateDomain(privateDomainGUID)
					if err != nil {
						return err
					}
				}
			}
		} else {
			lo.G.Infof("Private domains will not be removed for org [%s], must set enable-remove-private-domains: true in orgConfig.yml", orgConfig.Org)
		}
	}

	return nil
}

func (m *DefaultOrgManager) getOrgName(orgs []*cloudcontroller.Org, orgGUID string) (string, error) {
	for _, org := range orgs {
		if org.MetaData.GUID == orgGUID {
			return org.Entity.Name, nil
		}
	}
	return "", fmt.Errorf("org for GUID %s does not exist", orgGUID)
}

func (m *DefaultOrgManager) getOrgGUID(orgs []*cloudcontroller.Org, orgName string) (string, error) {
	for _, org := range orgs {
		if org.Entity.Name == orgName {
			return org.MetaData.GUID, nil
		}
	}
	return "", fmt.Errorf("org %s does not exist", orgName)
}

//DeleteOrgs -
func (m *DefaultOrgManager) DeleteOrgs(peekDeletion bool) error {
	orgsConfig, err := m.Cfg.Orgs()
	if err != nil {
		return err
	}

	if !orgsConfig.EnableDeleteOrgs {
		lo.G.Info("Org deletion is not enabled.  Set enable-delete-orgs: true")
		return nil
	}

	configuredOrgs := make(map[string]bool)
	for _, orgName := range orgsConfig.Orgs {
		configuredOrgs[orgName] = true
	}
<<<<<<< HEAD

	protectedOrgs := make(map[string]bool)
	// never allow accidental deletion of system org
	protectedOrgs["system"] = true
	for _, orgName := range orgsConfig.ProtectedOrgs {
=======
	protectedOrgs := DefaultProtectedOrgs
	for _, orgName := range input.ProtectedOrgs {
>>>>>>> 8c329a82
		protectedOrgs[orgName] = true
	}

	orgs, err := m.CloudController.ListOrgs()
	if err != nil {
		return err
	}

	orgsToDelete := make([]*cloudcontroller.Org, 0)
	for _, org := range orgs {
		if _, exists := configuredOrgs[org.Entity.Name]; !exists {
			if _, protected := protectedOrgs[org.Entity.Name]; !protected {
				orgsToDelete = append(orgsToDelete, org)
			} else {
				lo.G.Info(fmt.Sprintf("Protected org [%s] - will not be deleted", org.Entity.Name))
			}
		}
	}

	if peekDeletion {
		for _, org := range orgsToDelete {
			lo.G.Info(fmt.Sprintf("Peek - Would Delete [%s] org", org.Entity.Name))
		}
	} else {
		for _, org := range orgsToDelete {
			lo.G.Info(fmt.Sprintf("Deleting [%s] org", org.Entity.Name))
			if err := m.CloudController.DeleteOrg(org.MetaData.GUID); err != nil {
				return err
			}
		}
	}

	return nil
}

func doesOrgExist(orgName string, orgs []*cloudcontroller.Org) bool {
	for _, org := range orgs {
		if org.Entity.Name == orgName {
			return true
		}
	}
	return false
}

//FindOrg -
func (m *DefaultOrgManager) FindOrg(orgName string) (*cloudcontroller.Org, error) {
	orgs, err := m.CloudController.ListOrgs()
	if err != nil {
		return nil, err
	}
	for _, theOrg := range orgs {
		if theOrg.Entity.Name == orgName {
			return theOrg, nil
		}
	}
	return nil, fmt.Errorf("org %q not found", orgName)
}

//UpdateOrgUsers -
func (m *DefaultOrgManager) UpdateOrgUsers(configDir, ldapBindPassword string) error {
	config, err := m.LdapMgr.GetConfig(configDir, ldapBindPassword)
	if err != nil {
		lo.G.Error(err)
		return err
	}

	uaacUsers, err := m.UAACMgr.ListUsers()
	if err != nil {
		lo.G.Error(err)
		return err
	}

	orgConfigs, err := m.Cfg.GetOrgConfigs()
	if err != nil {
		lo.G.Error(err)
		return err
	}

	for _, input := range orgConfigs {
		if err := m.updateOrgUsers(config, &input, uaacUsers); err != nil {
			return err
		}
	}
	return nil
}

func (m *DefaultOrgManager) updateOrgUsers(config *ldap.Config, input *config.OrgConfig, uaacUsers map[string]string) error {
	org, err := m.FindOrg(input.Org)
	if err != nil {
		return err
	}

	err = m.UserMgr.UpdateOrgUsers(
		config, uaacUsers, UpdateUsersInput{
			OrgName:        org.Entity.Name,
			OrgGUID:        org.MetaData.GUID,
			Role:           "billing_managers",
			LdapGroupNames: input.GetBillingManagerGroups(),
			LdapUsers:      input.BillingManager.LDAPUsers,
			Users:          input.BillingManager.Users,
			SamlUsers:      input.BillingManager.SamlUsers,
			RemoveUsers:    input.RemoveUsers,
		})
	if err != nil {
		return err
	}

	err = m.UserMgr.UpdateOrgUsers(
		config, uaacUsers, UpdateUsersInput{
			OrgName:        org.Entity.Name,
			OrgGUID:        org.MetaData.GUID,
			Role:           "auditors",
			LdapGroupNames: input.GetAuditorGroups(),
			LdapUsers:      input.Auditor.LDAPUsers,
			Users:          input.Auditor.Users,
			SamlUsers:      input.Auditor.SamlUsers,
			RemoveUsers:    input.RemoveUsers,
		})
	if err != nil {
		return err
	}

	return m.UserMgr.UpdateOrgUsers(
		config, uaacUsers, UpdateUsersInput{
			OrgName:        org.Entity.Name,
			OrgGUID:        org.MetaData.GUID,
			Role:           "managers",
			LdapGroupNames: input.GetManagerGroups(),
			LdapUsers:      input.Manager.LDAPUsers,
			Users:          input.Manager.Users,
			SamlUsers:      input.Manager.SamlUsers,
			RemoveUsers:    input.RemoveUsers,
		})
}<|MERGE_RESOLUTION|>--- conflicted
+++ resolved
@@ -11,20 +11,7 @@
 	"github.com/xchapter7x/lo"
 )
 
-<<<<<<< HEAD
 func NewManager(sysDomain, token, uaacToken string, cfg config.Reader) Manager {
-=======
-//DefaultProtectedOrgs - map of orgs that should be protected
-var DefaultProtectedOrgs = map[string]bool{
-	"system":                  true,
-	"p-spring-cloud-services": true,
-	"splunk-nozzle-org":       true,
-}
-
-//NewManager -
-func NewManager(sysDomain, token, uaacToken string) (mgr Manager) {
-
->>>>>>> 8c329a82
 	cloudController := cloudcontroller.NewManager(fmt.Sprintf("https://api.%s", sysDomain), token)
 	ldapMgr := ldap.NewManager()
 	uaacMgr := uaac.NewManager(sysDomain, uaacToken)
@@ -230,16 +217,8 @@
 	for _, orgName := range orgsConfig.Orgs {
 		configuredOrgs[orgName] = true
 	}
-<<<<<<< HEAD
-
-	protectedOrgs := make(map[string]bool)
-	// never allow accidental deletion of system org
-	protectedOrgs["system"] = true
+	protectedOrgs := config.DefaultProtectedOrgs
 	for _, orgName := range orgsConfig.ProtectedOrgs {
-=======
-	protectedOrgs := DefaultProtectedOrgs
-	for _, orgName := range input.ProtectedOrgs {
->>>>>>> 8c329a82
 		protectedOrgs[orgName] = true
 	}
 
